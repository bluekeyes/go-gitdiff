--- conflicted
+++ resolved
@@ -1,7 +1,3 @@
 module github.com/bluekeyes/go-gitdiff
 
-<<<<<<< HEAD
-go 1.20
-=======
-go 1.21
->>>>>>> 9e0997ef
+go 1.21