run:
  tests: false

linters:
  disable-all: true
  enable:
    - errcheck
    - gofmt
    - goimports
    - govet
    - ineffassign
    - misspell
    - revive
    - typecheck
    - unconvert
    - unused

issues:
  exclude-use-default: false

linters-settings:
  goimports:
    local-prefixes: github.com/bluekeyes/go-gitdiff
<<<<<<< HEAD
  errcheck:
    exclude-functions:
      - (*github.com/bluekeyes/go-gitdiff/gitdiff.formatter).Write
      - (*github.com/bluekeyes/go-gitdiff/gitdiff.formatter).WriteString
      - (*github.com/bluekeyes/go-gitdiff/gitdiff.formatter).WriteByte
      - fmt.Fprintf(*github.com/bluekeyes/go-gitdiff/gitdiff.formatter)
=======
  revive:
    rules:
      # enable all rules from golint
      - name: context-keys-type
      - name: time-naming
      - name: var-declaration
      - name: unexported-return
      - name: errorf
      - name: blank-imports
      - name: context-as-argument
      - name: dot-imports
      - name: error-return
      - name: error-strings
      - name: error-naming
      - name: exported
      - name: increment-decrement
      - name: var-naming
      - name: package-comments
      - name: range
      - name: receiver-naming
      - name: indent-error-flow
>>>>>>> 9e0997ef
<|MERGE_RESOLUTION|>--- conflicted
+++ resolved
@@ -19,16 +19,14 @@
   exclude-use-default: false
 
 linters-settings:
-  goimports:
-    local-prefixes: github.com/bluekeyes/go-gitdiff
-<<<<<<< HEAD
   errcheck:
     exclude-functions:
       - (*github.com/bluekeyes/go-gitdiff/gitdiff.formatter).Write
       - (*github.com/bluekeyes/go-gitdiff/gitdiff.formatter).WriteString
       - (*github.com/bluekeyes/go-gitdiff/gitdiff.formatter).WriteByte
       - fmt.Fprintf(*github.com/bluekeyes/go-gitdiff/gitdiff.formatter)
-=======
+  goimports:
+    local-prefixes: github.com/bluekeyes/go-gitdiff
   revive:
     rules:
       # enable all rules from golint
@@ -49,5 +47,4 @@
       - name: package-comments
       - name: range
       - name: receiver-naming
-      - name: indent-error-flow
->>>>>>> 9e0997ef
+      - name: indent-error-flow